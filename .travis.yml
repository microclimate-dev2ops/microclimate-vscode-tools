--- conflicted
+++ resolved
@@ -1,20 +1,6 @@
-<<<<<<< HEAD
-env:
-  # Uncomment when in release shutdown and building release candidates
-  # - rc=true
-
-notifications:
-  email:
-    recipients:
-      - timetchells@ibm.com
-      # - devexbld@us.ibm.com
-    on_success: change
-    on_failure: change
-=======
 language: node_js
 node_js:
   - node
->>>>>>> ea6a272e
 
 os:
 - linux
