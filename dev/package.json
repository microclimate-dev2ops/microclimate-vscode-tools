--- conflicted
+++ resolved
@@ -232,16 +232,12 @@
                     "group": "inline"
                 },
                 {
-<<<<<<< HEAD
                     "command": "%cmdID_openInBrowser%",
                     "when": "%isActiveConnection%",
                     "group": "ext.mc.conn.a@0"
                 },
                 {
                     "command": "%cmdID_newProject%",
-=======
-                    "command": "%cmdID_newMCProject%",
->>>>>>> b9c2c75d
                     "when": "%isActiveConnection%",
                     "group": "ext.mc.conn.a@1"
                 },
