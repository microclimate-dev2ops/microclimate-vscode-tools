--- conflicted
+++ resolved
@@ -103,13 +103,8 @@
     });
 
     it("should have a test socket connection", async function() {
-<<<<<<< HEAD
-        const uri = ConnectionManager.instance.connections[0].mcUrl.toString();
-        const testSocket = await SocketTestUtil.createTestSocket(uri);
-=======
-        const socketUri = ConnectionManager.instance.connections[0].socket.uri;
+        const socketUri = ConnectionManager.instance.connections[0].socket.url;
         const testSocket = await SocketTestUtil.createTestSocket(socketUri);
->>>>>>> 36217668
         expect(testSocket.connected, "Socket did not connect").to.be.true;
     });
 
