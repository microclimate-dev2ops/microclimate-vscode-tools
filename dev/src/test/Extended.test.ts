--- conflicted
+++ resolved
@@ -25,10 +25,6 @@
 import Project from "../microclimate/project/Project";
 import SocketTestUtil from "./SocketTestUtil";
 import SocketEvents from "../microclimate/connection/SocketEvents";
-<<<<<<< HEAD
-// import Requester from "../microclimate/project/Requester";
-=======
->>>>>>> b9c2c75d
 
 describe(`Extended tests`, async function() {
 
@@ -150,10 +146,7 @@
             const existingDiagnostics = vscode.languages.getDiagnostics(project.localPath);
             Log.t(`${project.name} has ${existingDiagnostics.length} diagnostics`);
 
-<<<<<<< HEAD
             // TODO
-=======
->>>>>>> b9c2c75d
             // await Requester.requestGenerate(project);
             await TestUtil.wait(2500, "Waiting for Dockerfile to be regenerated");
 
