--- conflicted
+++ resolved
@@ -13,11 +13,7 @@
     "command": {
         "noContainerForShell": "{{ projectName }} does not have an application container running. Wait until the project is Running.",
         "alreadyInSelectedFolder": "The selected folder is already your workspace root.",
-<<<<<<< HEAD
-        "confirmDeleteProjectMsg": "Are you sure you want to delete {{ projectName }} in Microclimate? This will not delete the directory on disk.",
-=======
         "confirmDeleteProjectMsg": "Are you sure you want to delete {{ projectName }} in Codewind?",
->>>>>>> b9c2c75d
         "confirmDeleteBtn": "Delete project",
         "refreshingConnection": "Refreshed Codewind at {{- uri }}.",
         "projectAlreadyBuilding": "{{ projectName }} is already building. Build request cancelled.",
