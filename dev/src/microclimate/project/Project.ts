--- conflicted
+++ resolved
@@ -13,26 +13,18 @@
 
 import * as MCUtil from "../../MCUtil";
 import ProjectState from "./ProjectState";
-import ProjectType from "./ProjectType";
-import Connection from "../connection/Connection";
 import Log from "../../Logger";
-<<<<<<< HEAD
-import DebugUtils from "./DebugUtils";
-=======
-import Commands from "../../constants/Commands";
->>>>>>> fae28810
 import Translator from "../../constants/strings/translator";
 import StringNamespaces from "../../constants/strings/StringNamespaces";
 import { refreshProjectOverview } from "./ProjectOverviewPage";
+import StartModes from "../../constants/StartModes";
+import MCLogManager from "./logs/MCLogManager";
+import DebugUtils from "./DebugUtils";
+import ProjectType from "./ProjectType";
 import ProjectPendingRestart from "./ProjectPendingRestart";
-import StartModes from "../../constants/StartModes";
+import MCLogManagerOld from "./logs/deprecated/MCLogManager-Old";
+import Connection from "../connection/Connection";
 import SocketEvents from "../connection/SocketEvents";
-<<<<<<< HEAD
-import MCLogManager from "./logs/MCLogManager";
-import MCLogManagerOld from "./logs/deprecated/MCLogManager-Old";
-=======
-import DebugUtils from "./DebugUtils";
->>>>>>> fae28810
 
 const STRING_NS = StringNamespaces.PROJECT;
 
@@ -373,7 +365,6 @@
     }
 
     /**
-<<<<<<< HEAD
      * Call when this project is deleted in Microclimate
      */
     public async onDelete(): Promise<void> {
@@ -382,21 +373,6 @@
 
         DebugUtils.removeDebugLaunchConfigFor(this);
         await this.dispose();
-=======
-     * Call when this project object is dereferenced/removed from the Connection, or deleted in Microclimate
-     */
-    public async destroy(): Promise<void> {
-        Log.d("Deleting project " + this.name);
-        await this.clearValidationErrors();
-        await this.connection.logManager.destroyLogsForProject(this.id);
-        this.closeProjectInfo();
-    }
-
-    public async onDelete(): Promise<void> {
-        await DebugUtils.removeDebugLaunchConfigFor(this);
-        vscode.window.showInformationMessage(Translator.t(STRING_NS, "onDeletion", { projectName: this.name }));
-        await this.destroy();
->>>>>>> fae28810
     }
 
     /**
