/*******************************************************************************
 * Copyright (c) 2018, 2019 IBM Corporation and others.
 * All rights reserved. This program and the accompanying materials
 * are made available under the terms of the Eclipse Public License v2.0
 * which accompanies this distribution, and is available at
 * http://www.eclipse.org/legal/epl-v20.html
 *
 * Contributors:
 *     IBM Corporation - initial API and implementation
 *******************************************************************************/

import * as vscode from "vscode";
import * as request from "request-promise-native";

import * as MCUtil from "../../MCUtil";
import ITreeItemAdaptable, { SimpleTreeItem } from "../../view/TreeItemAdaptable";
import Project from "../project/Project";
import Endpoints from "../../constants/Endpoints";
import MCSocket from "./MCSocket";
import ConnectionManager from "./ConnectionManager";
import Resources from "../../constants/Resources";
import Log from "../../Logger";
import MCLogManager from "../logs/MCLogManager";
import DebugUtils from "../project/DebugUtils";
import Translator from "../../constants/strings/translator";
import StringNamespaces from "../../constants/strings/StringNamespaces";
import Requester from "../project/Requester";
import MCEnvironment from "./MCEnvironment";
import Commands from "../../constants/Commands";
import { IConnectionData } from "./ConnectionData";

export default class Connection implements ITreeItemAdaptable, vscode.QuickPickItem {

    private static readonly CONTEXT_ID: string = "ext.mc.connectionItem";       // must match package.nls.json    // non-nls
    private static readonly CONTEXT_SUFFIX_ACTIVE:  string = "active";     // non-nls
    private static readonly CONTEXT_SUFFIX_ICP:     string = "icp";        // non-nls

    /**
     *  For ICP connections, this is the INGRESS url.
     */
    public readonly mcUrl: vscode.Uri;
    // public readonly masterIP: string;
    private readonly projectsApiUrl: vscode.Uri;
    public readonly host: string;
    public readonly isICP: boolean;

    public readonly user: string;
    public readonly workspacePath: vscode.Uri;
    public readonly version: number;
    public readonly versionStr: string;

    public readonly socketNamespace: string;
    private readonly socket: MCSocket;

    public readonly logManager: MCLogManager;

    // Has this connection EVER connected to its Microclimate instance
    private hasConnected: boolean = false;
    // Is this connection CURRENTLY connected to its Microclimate instance
    private connected: boolean = false;

    private projects: Project[] = [];
    private needProjectUpdate: boolean = true;

    // QuickPickItem
    public readonly label: string;
    public readonly description?: string;
    // public readonly detail?: string;

    constructor(
<<<<<<< HEAD
        connectionData: IConnectionData
    ) {
        this.mcUrl = connectionData.url;
        this.projectsApiUrl = Endpoints.getEndpoint(this, Endpoints.PROJECTS);
        this.socketNamespace = connectionData.socketNamespace;
        this.user = connectionData.user;
        this.version = connectionData.version;
        this.socket = new MCSocket(this, connectionData.socketNamespace);
=======
        public readonly mcUri: vscode.Uri,
        public readonly host: string,
        public readonly version: number,
        public readonly socketNS: string,
        workspacePath_: string
    ) {
        this.projectsApiUri = Endpoints.getEndpoint(this, Endpoints.PROJECTS);
        this.socket = new MCSocket(this, socketNS);
>>>>>>> 36217668
        this.logManager = new MCLogManager(this);
        this.host = MCUtil.getHostnameFromAuthority(this.mcUrl.authority);
        this.isICP = !MCUtil.isLocalhost(this.host);
        this.workspacePath = vscode.Uri.file(connectionData.workspacePath);
        this.versionStr = MCEnvironment.getVersionAsString(connectionData.version);

        // QuickPickItem
        this.label = this.getTreeItemLabel();
        // this.description = this.workspacePath.fsPath.toString();
        Log.i(`Created new Connection @ ${this}, workspace ${this.workspacePath}`);
        DebugUtils.cleanDebugLaunchConfigsFor(this);
    }

    public async destroy(skipLogout: boolean = false): Promise<void> {
        Log.d("Destroy connection " + this);

        // logout only necessary (and posssible) for icp connections
        const logoutPromise = this.isICP && !skipLogout ?
            vscode.commands.executeCommand(Commands.LOGOUT_CONNECTION).then(() => Promise.resolve()) :
            Promise.resolve();

        return Promise.all([
            this.logManager.onConnectionDisconnect(),
            this.socket.destroy(),
            logoutPromise,
        ])
        .then( () => {
            Log.d("Destroyed " + this);
        });
    }

    public toString(): string {
        return `${this.mcUrl}`;
    }

    /**
     * Call this whenever the tree needs to be updated - ie when this connection or any of its projects changes.
     */
    public async onChange(): Promise<void> {
        // Log.d(`Connection ${this.mcUri} changed`);
        ConnectionManager.instance.onChange();
    }

    public get isConnected(): boolean {
        return this.connected;
    }

    public onConnect = async (): Promise<void> => {
        Log.d(`${this} onConnect`);
        if (this.connected) {
            // we already know we're connected, nothing to do until we disconnect
            return;
        }

        // Don't bother verifying reconnect if this is an initial connection
        if (this.hasConnected && !(await ConnectionManager.instance.verifyReconnect(this))) {
            Log.i(`Connection has changed on reconnect! ${this} is no longer a valid Connection`);
            // this connection gets destroyed
            return;
        }

        this.hasConnected = true;
        this.connected = true;
        Log.d(`${this} is now connected`);
        await this.forceUpdateProjectList();
        this.logManager.onConnectionReconnect();

        this.onChange();
    }

    public onDisconnect = async (): Promise<void> => {
        Log.d(`${this} onDisconnect`);
        if (!this.connected) {
            // we already know we're disconnected, nothing to do until we reconnect
            return;
        }
        this.connected = false;

        this.projects.forEach((p) => p.onConnectionDisconnect());
        this.projects = [];

        Log.d(`${this} is now disconnected`);
        this.logManager.onConnectionDisconnect();

        this.onChange();
    }

    public async getProjects(): Promise<Project[]> {
        // Log.d("getProjects");
        if (!this.needProjectUpdate) {
            return this.projects;
        }

        if (!this.isConnected) {
            return [];
        }

        Log.d(`Updating projects list from ${this}`);

        let projectsResponse: request.FullResponse;
        try {
            projectsResponse = await Requester.get(this.projectsApiUrl, { json: true });

            if (!Array.isArray(projectsResponse.body)) {
                const errMsg = `Unexpected response from ${projectsResponse.request.uri}`;
                Log.e(errMsg, projectsResponse.body);
                throw new Error(errMsg);
            }
        }
        catch (err) {
            Log.e(`Error updating projects list from ${this.projectsApiUrl}:`, err);
            vscode.window.showErrorMessage(`Error updating projects list from ${this.mcUrl}: ${err.message || err}`);
            this.onDisconnect();
            return this.projects;
        }

        // by now we know that we got a JSON array response from the server, so we can proceed to treat it as projects.
        Log.d("Get project list result:", projectsResponse.body);

        const oldProjects = this.projects;
        this.projects = [];

        for (const projectInfo of projectsResponse.body) {
            // This is a hard-coded exception for a Microclimate bug, where projects get stuck in the Deleting or Validating state
            // and don't go away until they're deleted from the workspace and MC is restarted.
            if (projectInfo.action === "deleting" || projectInfo.action === "validating") {     // non-nls
                Log.e("Project is in a bad state and won't be displayed:", projectInfo);
                continue;
            }

            let project: Project;

            // If we already have a Project object for this project, just update it, don't make a new object
            // (since then the old object will go stale while code might still be referencing it)
            const existing = oldProjects.find( (p) => p.id === projectInfo.projectID);

            if (existing != null) {
                project = existing;
                existing.update(projectInfo);
                // Log.d("Reuse project " + project.name);
            }
            else {
                project = new Project(projectInfo, this);
                Log.d("New project " + project.name);
            }
            this.projects.push(project);
        }

        this.needProjectUpdate = false;
        Log.d("Done projects update");
        return this.projects;
    }

    public async getProjectByID(projectID: string): Promise<Project | undefined> {
        return (await this.getProjects()).find( (project) => project.id === projectID);
    }

    public async getChildren(): Promise<ITreeItemAdaptable[]> {
        if (!this.connected) {
            const disconnectedLabel = Translator.t(StringNamespaces.TREEVIEW, "disconnectedConnectionLabel");
            // The context ID can be any truthy string.
            const disconnectedContextID = "disconnectedContextID"; // non-nls;
            const disconnectedTI = new SimpleTreeItem(
                disconnectedLabel, undefined, undefined, disconnectedContextID, Resources.getIconPaths(Resources.Icons.Disconnected)
            );
            return [ disconnectedTI ];
        }

        await this.getProjects();
        // Logger.log(`Connection ${this} has ${this.projects.length} projects`);
        if (this.projects.length === 0) {
            const noProjectsTi: SimpleTreeItem = new SimpleTreeItem(Translator.t(StringNamespaces.TREEVIEW, "noProjectsLabel"));
            return [ noProjectsTi ];
        }
        return this.projects;
    }

    public toTreeItem(): vscode.TreeItem {
        const ti: vscode.TreeItem = new vscode.TreeItem(this.getTreeItemLabel(), vscode.TreeItemCollapsibleState.Expanded);
        // ti.resourceUri = this.workspacePath;
        ti.tooltip = `${this.workspacePath.fsPath}`;
        ti.contextValue = this.getContextID();
        ti.iconPath = Resources.getIconPaths(Resources.Icons.Microclimate);
        // command run on single-click - https://github.com/Microsoft/vscode/issues/39601
        // ti.command = {
        //     command: Commands.REFRESH_CONNECTION,
        //     arguments: [ this ],
        //     title: "Refresh",
        // };

        return ti;
    }

    private getTreeItemLabel(): string {
        // return Translator.t(StringNamespaces.TREEVIEW, "connectionLabel", { uri: this.mcUri });
        // const userStr = this.user ? `${this.user}@` : "";
        // return `${userStr}${this.mcUrl.authority} • ${this.versionStr}`;
        return `${this.mcUrl.authority} • ${this.versionStr}`;
    }

    private getContextID(): string {
        const SEP = ".";
        let contextID = Connection.CONTEXT_ID;
        if (this.connected) {
            contextID += SEP + Connection.CONTEXT_SUFFIX_ACTIVE;
        }
        if (this.isICP) {
            contextID += SEP + Connection.CONTEXT_SUFFIX_ICP;
        }
        return contextID;
    }

    public async forceUpdateProjectList(): Promise<void> {
        Log.d("forceUpdateProjectList");
        // if (wipeProjects) {
        //     Log.d(`Connection ${this} wiping ${this.projects.length} projects`);
        //     this.projects = [];
        // }
        this.needProjectUpdate = true;
        this.getProjects();
    }
}<|MERGE_RESOLUTION|>--- conflicted
+++ resolved
@@ -50,7 +50,7 @@
     public readonly versionStr: string;
 
     public readonly socketNamespace: string;
-    private readonly socket: MCSocket;
+    public readonly socket: MCSocket;
 
     public readonly logManager: MCLogManager;
 
@@ -68,7 +68,6 @@
     // public readonly detail?: string;
 
     constructor(
-<<<<<<< HEAD
         connectionData: IConnectionData
     ) {
         this.mcUrl = connectionData.url;
@@ -77,16 +76,6 @@
         this.user = connectionData.user;
         this.version = connectionData.version;
         this.socket = new MCSocket(this, connectionData.socketNamespace);
-=======
-        public readonly mcUri: vscode.Uri,
-        public readonly host: string,
-        public readonly version: number,
-        public readonly socketNS: string,
-        workspacePath_: string
-    ) {
-        this.projectsApiUri = Endpoints.getEndpoint(this, Endpoints.PROJECTS);
-        this.socket = new MCSocket(this, socketNS);
->>>>>>> 36217668
         this.logManager = new MCLogManager(this);
         this.host = MCUtil.getHostnameFromAuthority(this.mcUrl.authority);
         this.isICP = !MCUtil.isLocalhost(this.host);
