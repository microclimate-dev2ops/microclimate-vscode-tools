/*******************************************************************************
 * Copyright (c) 2019 IBM Corporation and others.
 * All rights reserved. This program and the accompanying materials
 * are made available under the terms of the Eclipse Public License v2.0
 * which accompanies this distribution, and is available at
 * http://www.eclipse.org/legal/epl-v20.html
 *
 * Contributors:
 *     IBM Corporation - initial API and implementation
 *******************************************************************************/

import * as vscode from "vscode";
// import * as path from "path";
import * as request from "request-promise-native";

// import * as MCUtil from "../../MCUtil";
import Log from "../../Logger";
import Connection from "./Connection";
import EndpointUtil, { MCEndpoints } from "../../constants/Endpoints";

export interface IMCTemplateData {
    label: string;
    description: string;
    extension: string;
    language: string;
}

// export interface IProjectCreationResponse {
//     // status: string;
//     projectName: string;
//     // projectID: string;
//     locOnDisk: string;
// }

/**
 * Functions to create or import new user projects into Codewind
 */
namespace UserProjectCreator {

    export async function createProject(connection: Connection): Promise<void> {
        const templateSelected = await promptForTemplate(connection);
        if (templateSelected == null) {
            return;
        }

        const projectName = await promptForProjectName(templateSelected);
        if (projectName == null) {
            return;
        }

        const parentDirUri = await promptForDir(true);
        if (parentDirUri == null) {
            return;
        }
        // abs path on user system under which the project will be created
        const userParentDir = parentDirUri.fsPath;

        // caller must handle errors
        await issueCreateReq(connection, templateSelected, projectName, userParentDir);
    }

    export async function bindProject(connection: Connection): Promise<void> {
        const dirToBindUri = await promptForDir(false);
        if (dirToBindUri == null) {
            return;
        }
        const dirToBind = dirToBindUri.fsPath;
        Log.i("dirToBind", dirToBind);

        // here we should be doing /initialize instead
        const validateResponse = await request.post(EndpointUtil.resolveMCEndpoint(connection, MCEndpoints.BIND_VALIDATE), {
            json: true,
            body: {
                path: dirToBind,
            }
        });
        Log.d("validate response", validateResponse);

        // const template = await promptForTemplate(connection);
        // if (template == null) {
        //     return;
        // }
        // const projectName = path.basename(dirToBind);

        // const bindRes = issueBindReq(connection, projectName, dirToBind, template);

        // Log.d("Bind response", bindRes);
        // return bindRes;
    }

    async function promptForDir(isCreate: boolean): Promise<vscode.Uri | undefined> {
        let btn: string;
        let defaultUri: vscode.Uri | undefined;
        if (isCreate) {
            btn = "Create";
        }
        else {
            btn = "Bind";
        }
        if (vscode.workspace.workspaceFolders != null) {
            defaultUri = vscode.workspace.workspaceFolders[0].uri;
        }

        const selectedDirs = await vscode.window.showOpenDialog({
            canSelectFiles: false,
            canSelectFolders: true,
            canSelectMany: false,
            openLabel: btn,
            defaultUri
        });
        if (selectedDirs == null) {
            return;
        }
        // canSelectMany is false
        return selectedDirs[0];
    }

    async function promptForTemplate(connection: Connection): Promise<IMCTemplateData | undefined> {
        const templatesUrl = EndpointUtil.resolveMCEndpoint(connection, MCEndpoints.TEMPLATES);
        const templates: IMCTemplateData[] = await request.get(templatesUrl, { json: true });

        const projectTypeQpis: Array<(vscode.QuickPickItem & IMCTemplateData)> = templates.map((type) => {
            return {
                ...type,
                detail: type.language,
                extension: type.extension,
            };
        });

        return await vscode.window.showQuickPick(projectTypeQpis, {
            placeHolder: "Select the project type to create",
            // matchOnDescription: true,
            matchOnDetail: true,
        });
    }

    export async function issueCreateReq(
        connection: Connection, projectTypeSelected: IMCTemplateData, projectName: string, projectLocation: string)
        : Promise<any> {

        const payload = {
            language: projectTypeSelected.language,
            name: projectName,
<<<<<<< HEAD
            id: projectTypeSelected.extension,    // note: null for nodejs right now
            path: projectLocation,
=======
            extension: projectTypeSelected.extension
>>>>>>> b9c2c75d
        };

        Log.d("Creation request", payload);

        const creationRes = await request.post(EndpointUtil.resolveMCEndpoint(connection, MCEndpoints.CREATE_FROM_TEMPLATE), {
            json: true,
            body: payload,
        });

        Log.i("Creation response", creationRes);
        return creationRes;
    }

    export async function issueBindReq(connection: Connection, projectName: string, dirToBind: string, template: IMCTemplateData)
        : Promise<any> {

        const bindEndpoint = EndpointUtil.resolveMCEndpoint(connection, MCEndpoints.BIND);
        const bindRes = request.post(bindEndpoint, {
            json: true,
            body: {
                name: projectName,
                language: template.language,
                buildtype: determineBuildType(template),
                path: dirToBind,
            }
        });
        Log.d("Bind response", bindRes);
        return bindRes;
    }

    async function promptForProjectName(template: IMCTemplateData): Promise<OptionalString> {
        return await vscode.window.showInputBox({
            placeHolder: `Enter a name for your new ${template.description} project`,
            validateInput: validateProjectName,
        });
    }

    function validateProjectName(projectName: string): OptionalString {
        const matches: boolean = /^[a-z0-9]+$/.test(projectName);
        if (!matches) {
            return `Invalid project name "${projectName}". Project name can only contain numbers and lowercase letters.`;
        }
        return undefined;
    }

    // delet this
    function determineBuildType(template: IMCTemplateData): OptionalString {
        if (template.extension === "springJavaTemplate") {
            return "spring";
        }
        else if (template.extension === "javaMicroProfileTemplate") {
            return "liberty";
        }
        return undefined;
    }
}

export default UserProjectCreator;<|MERGE_RESOLUTION|>--- conflicted
+++ resolved
@@ -25,12 +25,14 @@
     language: string;
 }
 
-// export interface IProjectCreationResponse {
-//     // status: string;
-//     projectName: string;
-//     // projectID: string;
-//     locOnDisk: string;
-// }
+interface ICreationResponse {
+    status: string;
+    projectPath: string;
+    result: {
+        projectType?: { language: string, buildType: string };
+        error?: string;
+    };
+}
 
 /**
  * Functions to create or import new user projects into Codewind
@@ -136,22 +138,19 @@
 
     export async function issueCreateReq(
         connection: Connection, projectTypeSelected: IMCTemplateData, projectName: string, projectLocation: string)
-        : Promise<any> {
+        : Promise<ICreationResponse> {
 
         const payload = {
             language: projectTypeSelected.language,
             name: projectName,
-<<<<<<< HEAD
-            id: projectTypeSelected.extension,    // note: null for nodejs right now
+            id: projectTypeSelected.extension,
             path: projectLocation,
-=======
             extension: projectTypeSelected.extension
->>>>>>> b9c2c75d
         };
 
         Log.d("Creation request", payload);
 
-        const creationRes = await request.post(EndpointUtil.resolveMCEndpoint(connection, MCEndpoints.CREATE_FROM_TEMPLATE), {
+        const creationRes = await request.post(EndpointUtil.resolveMCEndpoint(connection, MCEndpoints.PROJECTS), {
             json: true,
             body: payload,
         });
