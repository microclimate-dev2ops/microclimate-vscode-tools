{
    "displayName": "Codewind Developer Tools for VS Code",
    "description": "Develop your Codewind projects from within the comfort of your IDE.",

    "// Items starting with cmdID or viewID are not exposed to user": "",

    "viewName": "Codewind",
    "viewID": "ext.mc.mcProjectExplorer",

    "commandCategory": "Codewind",

    "cmdID_newConnection": "ext.mc.newConnection",
    "cmdTitle_newConnection": "New Microclimate Connection",

    "cmdID_newDefaultConn": "ext.mc.newDefaultConnection",
    "cmdTitle_newDefaultConn": "New Default Local Microclimate Connection",

    "cmdID_removeConn": "ext.mc.removeConnection",
    "cmdTitle_removeConn": "Remove Connection",

    "cmdID_refreshConnection": "ext.mc.refreshConnection",
    "cmdTitle_refreshConnection": "Refresh Connection",

    "cmdID_newProject": "ext.mc.createProject",
    "cmdTitle_newProject": "Create New Project",

<<<<<<< HEAD
    "cmdID_bindProject": "ext.mc.bindProject",
    "cmdTitle_bindProject": "Add Project",

=======
>>>>>>> b9c2c75d
    "cmdID_openFolder": "ext.mc.openWorkspaceFolder",
    "cmdTitle_openFolder": "Open Folder as Workspace",

    "cmdID_openInBrowser": "ext.mc.openInBrowser",
    "cmdTitle_openInBrowser": "Open App",

    "cmdID_attachDebugger": "ext.mc.attachDebugger",
    "cmdTitle_attachDebugger": "Attach Debugger",
    "cmdDescr_attachDebugger": "Attach the VSCode debugger to a Microclimate project",

    "cmdID_restartRun": "ext.mc.restartProjectRun",
    "cmdTitle_restartRun": "Restart in Run Mode",
    "cmdDescr_restartRun": "Restart a Microclimate project in Run (normal) mode",

    "cmdID_restartDebug": "ext.mc.restartProjectDebug",
    "cmdTitle_restartDebug": "Restart in Debug Mode",
    "cmdDescr_restartDebug": "Restart a Microclimate project in Debug mode",

    "cmdID_requestBuild": "ext.mc.requestBuild",
    "cmdTitle_requestBuild": "Build",
    "cmdDescr_requestBuild": "Manually start a project build in Microclimate",

    "cmdID_manageLogs": "ext.mc.manageLogs",
    "cmdTitle_manageLogs": "Manage logs",

    "cmdID_showAllLogs": "ext.mc.showAllLogs",
    "cmdTitle_showAllLogs": "Show all logs",

    "cmdID_hideAllLogs": "ext.mc.hideAllLogs",
    "cmdTitle_hideAllLogs": "Hide all logs",

    "cmdID_projectOverview": "ext.mc.projectOverview",
    "cmdTitle_projectOverview": "Open Project Overview",
    "cmdDescr_projectOverview": "Open a project's Microclimate information",

    "cmdID_enable": "ext.mc.enable",
    "cmdTitle_enable": "Enable Project",
    "cmdDescr_enable": "Enable a project in Microclimate",

    "cmdID_disable": "ext.mc.disable",
    "cmdTitle_disable": "Disable Project",
    "cmdDescr_disable": "Disable a project in Microclimate",

    "cmdID_containerShell": "ext.mc.containerShell",
    "cmdTitle_containerShell": "Open Container Shell",
    "cmdDescr_containerShell": "Open a shell inside a project's application container",

    "cmdID_toggleAutoBuild": "ext.mc.toggleAutoBuild",
    "cmdTitle_toggleAutoBuild": "Toggle Auto Build",

    "cmdID_enableAutoBuild": "ext.mc.enableAutoBuild",
    "cmdTitle_enableAutoBuild": "Enable Auto Build",

    "cmdID_disableAutoBuild": "ext.mc.disableAutoBuild",
    "cmdTitle_disableAutoBuild": "Disable Auto Build",

    "cmdID_openAppMonitor": "ext.mc.openAppMonitor",
    "cmdTitle_openAppMonitor": "Open Application Monitor",
    "cmdDescr_openAppMonitor": "Open a project's Application Monitor page in a browser",

    "cmdID_validate": "ext.mc.validate",
    "cmdTitle_validate": "Validate",

    "settingDesc_showLogOnChange_app": "When a Microclimate project's open application logs change, bring that log to the front",
    "settingDesc_showLogOnChange_build": "When a Microclimate project's open build logs change, bring that log to the front",

    "// None of items below are exposed to user": [
        "These regexes match Context IDs for Projects and Connections to determine command enablement",
        "See ProjectContextID.ts and Connection.ts for how the Context IDs are set"
    ],

    "isInViewWithNothingSelected": "view == ext.mc.mcProjectExplorer && !viewItem",
    "isConnection": "viewItem =~ /ext\\.mc\\.connection*/",
    "isActiveConnection": "viewItem == ext.mc.connection.connected",
    "isNoConnections": "viewItem == ext.mc.noConnections",
    "isNoProjects": "viewItem == ext.mc.noProjects",

    "isProject":                "viewItem =~ /ext\\.mc\\.project.*/",
    "isEnabledProject":         "viewItem =~ /ext\\.mc\\.project\\.enabled.*/",
    "isDisabledProject":        "viewItem =~ /ext\\.mc\\.project\\.disabled.*/",
    "isStartedProject":         "viewItem =~ /ext\\.mc\\.project\\.enabled\\.started.*/",
    "isDebuggableProject":      "viewItem =~ /ext\\.mc\\.project\\.enabled.*\\.debuggable.*/",
    "isEnabledAutoBuildOn":     "viewItem =~ /ext\\.mc\\.project\\.enabled.*\\.autoBuildOn/",
    "isEnabledAutoBuildOff":    "viewItem =~ /ext\\.mc\\.project\\.enabled.*\\.autoBuildOff/"
}<|MERGE_RESOLUTION|>--- conflicted
+++ resolved
@@ -24,12 +24,9 @@
     "cmdID_newProject": "ext.mc.createProject",
     "cmdTitle_newProject": "Create New Project",
 
-<<<<<<< HEAD
     "cmdID_bindProject": "ext.mc.bindProject",
-    "cmdTitle_bindProject": "Add Project",
+    "cmdTitle_bindProject": "Bind Project",
 
-=======
->>>>>>> b9c2c75d
     "cmdID_openFolder": "ext.mc.openWorkspaceFolder",
     "cmdTitle_openFolder": "Open Folder as Workspace",
 
